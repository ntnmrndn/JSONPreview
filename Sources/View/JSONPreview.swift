--- conflicted
+++ resolved
@@ -712,23 +712,18 @@
             }
         }
         
-<<<<<<< HEAD
-        let slices = decorator.slices
-        
         let point: CGPoint = {
             let x: CGFloat = {
-                let _x: CGFloat = 5
+                let minX: CGFloat = 5
                 #if os(visionOS)
-                return _x + 15
+                return minX + 15
                 #else
-                return _x
+                return minX
                 #endif
             }()
             return CGPoint(x: x, y: pointY)
         }()
         
-=======
->>>>>>> c073b11f
         // 1. Get the number of rows
         guard let indexPath = lineNumberTableView.indexPathForRow(at: point) else {
             return
